--- conflicted
+++ resolved
@@ -747,113 +747,7 @@
             FunctionCallBlock(_loc, _func_expr, _input_exprs) => todo!("Function call block"),
             NamedFunctionCall(_loc, _func_expr, _input_exprs) => todo!("Named function call"),
             FunctionCall(loc, func_expr, input_exprs) => {
-<<<<<<< HEAD
-                match &**func_expr {
-                    MemberAccess(loc, member_expr, _ident) => {
-                        let (_func_ctx, func_idx) = match self.parse_ctx_expr(func_expr, ctx) {
-                            ExprRet::Single((ctx, idx)) => (ctx, idx),
-                            m @ ExprRet::Multi(_) => m.expect_single(),
-                            ExprRet::CtxKilled => return ExprRet::CtxKilled,
-                            e => todo!("got fork in func call: {:?}", e),
-                        };
-
-                        let mut inputs = vec![self.parse_ctx_expr(member_expr, ctx)];
-                        inputs.extend(
-                            input_exprs
-                                .iter()
-                                .map(|expr| self.parse_ctx_expr(expr, ctx))
-                                .collect::<Vec<_>>(),
-                        );
-                        let inputs = ExprRet::Multi(inputs);
-
-                        self.func_call(
-                            ctx,
-                            *loc,
-                            &inputs,
-                            ContextVarNode::from(func_idx)
-                                .ty(self)
-                                .func_node(self)
-                                .expect(""),
-                        )
-                    }
-                    Variable(ident) => {
-                        // It is a function call, check if we have the ident in scope
-                        let funcs = ctx.visible_funcs(self);
-                        // filter down all funcs to those that match
-                        let possible_funcs = funcs
-                            .iter()
-                            .filter(|func| func.name(self).starts_with(&format!("{}(", ident.name)))
-                            .collect::<Vec<_>>();
-
-                        if possible_funcs.is_empty() {
-                            // this is a builtin, cast, or unknown function?
-                            let (func_ctx, func_idx) = match self.parse_ctx_expr(func_expr, ctx) {
-                                ExprRet::Single((ctx, idx)) => (ctx, idx),
-                                m @ ExprRet::Multi(_) => m.expect_single(),
-                                ExprRet::CtxKilled => return ExprRet::CtxKilled,
-                                e => todo!("got fork in func call: {:?}", e),
-                            };
-                            self.intrinsic_func_call(loc, input_exprs, func_idx, func_ctx)
-                        } else if possible_funcs.len() == 1 {
-                            let inputs = ExprRet::Multi(
-                                input_exprs
-                                    .iter()
-                                    .map(|expr| self.parse_ctx_expr(expr, ctx))
-                                    .collect(),
-                            );
-                            self.setup_fn_call(
-                                &ident.loc,
-                                &inputs,
-                                (*possible_funcs[0]).into(),
-                                ctx,
-                            )
-                        } else {
-                            // this is the annoying case due to function overloading & type inference on number literals
-                            let lits = input_exprs
-                                .iter()
-                                .map(|expr| {
-                                    match expr {
-                                        UnaryMinus(_, expr) => {
-                                            // negative number potentially
-                                            matches!(**expr, NumberLiteral(..) | HexLiteral(..))
-                                        }
-                                        NumberLiteral(..) | HexLiteral(..) => true,
-                                        _ => false,
-                                    }
-                                })
-                                .collect();
-                            let inputs = ExprRet::Multi(
-                                input_exprs
-                                    .iter()
-                                    .map(|expr| self.parse_ctx_expr(expr, ctx))
-                                    .collect(),
-                            );
-
-                            if let Some(func) = self.disambiguate_fn_call(
-                                &ident.name,
-                                lits,
-                                &inputs,
-                                &possible_funcs,
-                            ) {
-                                self.setup_fn_call(loc, &inputs, func.into(), ctx)
-                            } else {
-                                ExprRet::CtxKilled
-                            }
-                        }
-                    }
-                    _ => {
-                        let (func_ctx, func_idx) = match self.parse_ctx_expr(func_expr, ctx) {
-                            ExprRet::Single((ctx, idx)) => (ctx, idx),
-                            m @ ExprRet::Multi(_) => m.expect_single(),
-                            ExprRet::CtxKilled => return ExprRet::CtxKilled,
-                            e => todo!("got fork in func call: {:?}", e),
-                        };
-                        self.intrinsic_func_call(loc, input_exprs, func_idx, func_ctx)
-                    }
-                }
-=======
                 self.fn_call_expr(ctx, loc, func_expr, input_exprs)
->>>>>>> 000fd2d5
             }
             // member
             New(_loc, expr) => self.parse_ctx_expr(expr, ctx),
