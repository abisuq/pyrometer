--- conflicted
+++ resolved
@@ -43,15 +43,11 @@
         require(x != bytes32(hex"1337"));
     }
 
-<<<<<<< HEAD
     function b_ytes32_neq_2(bytes32 x) public pure {
         require(x != bytes32(hex"00"));
     }
 
     function b_ytes16(bytes16 x) public pure {
-=======
-    function b_ytes16(bytes16 x) public {
->>>>>>> 84c861b9
         require(x == bytes16(hex"1337"));
     }
 
