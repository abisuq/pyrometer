use crate::range::elem_ty::Dynamic;
use crate::range::elem_ty::Elem;
use crate::range::elem_ty::RangeConcrete;
use crate::range::range_string::ToRangeString;
use crate::range::Range;
use crate::range::SolcRange;
use crate::AnalyzerLike;
use crate::AsDotStr;
use crate::BuiltInNode;
use crate::Builtin;
use crate::Concrete;
use crate::ContractNode;
use crate::FunctionNode;
use crate::GraphLike;
use crate::TypeNode;
use crate::{
    analyzer::Search, context::ContextNode, nodes::ConcreteNode, range::elem::RangeOp, ContextEdge,
    Edge, Field, FunctionParam, FunctionReturn, Node, NodeIdx, VarType,
};

use petgraph::visit::EdgeRef;
use petgraph::Direction;
use solang_parser::pt::{Loc, StorageLocation};

#[derive(Debug, Copy, Clone, Ord, PartialOrd, Eq, PartialEq, Hash)]
pub struct ContextVarNode(pub usize);
impl AsDotStr for ContextVarNode {
    fn as_dot_str(&self, analyzer: &impl GraphLike) -> String {
        let underlying = self.underlying(analyzer);

        let range_str = if let Some(r) = underlying.ty.range(analyzer) {
            format!(
                "[{}, {}]",
                r.evaled_range_min(analyzer)
                    .to_range_string(false, analyzer)
                    .s,
                r.evaled_range_max(analyzer)
                    .to_range_string(true, analyzer)
                    .s
            )
        } else {
            "".to_string()
        };

        format!(
            "{} -- {} -- range: {}",
            underlying.display_name,
            underlying.ty.as_string(analyzer),
            range_str
        )
    }
}

impl From<ContextVarNode> for NodeIdx {
    fn from(val: ContextVarNode) -> Self {
        val.0.into()
    }
}

impl From<NodeIdx> for ContextVarNode {
    fn from(idx: NodeIdx) -> Self {
        ContextVarNode(idx.index())
    }
}

impl ContextVarNode {
    pub fn underlying<'a>(&self, analyzer: &'a impl GraphLike) -> &'a ContextVar {
        match analyzer.node(*self) {
            Node::ContextVar(c) => c,
            e => panic!(
                "Node type confusion: expected node to be ContextVar but it was: {:?}",
                e
            ),
        }
    }

    pub fn underlying_mut<'a>(&self, analyzer: &'a mut impl GraphLike) -> &'a mut ContextVar {
        match analyzer.node_mut(*self) {
            Node::ContextVar(c) => c,
            e => panic!(
                "Node type confusion: expected node to be ContextVar but it was: {:?}",
                e
            ),
        }
    }

    pub fn storage<'a>(&self, analyzer: &'a impl GraphLike) -> &'a Option<StorageLocation> {
        &self.underlying(analyzer).storage
    }

    pub fn is_storage(&self, analyzer: &impl GraphLike) -> bool {
        matches!(
            self.underlying(analyzer).storage,
            Some(StorageLocation::Storage(..))
        )
    }

    pub fn ty<'a>(&self, analyzer: &'a impl GraphLike) -> &'a VarType {
        &self.underlying(analyzer).ty
    }

    pub fn loc(&self, analyzer: &'_ impl GraphLike) -> Loc {
        self.underlying(analyzer)
            .loc
            .expect("No loc for contextvar")
    }

    pub fn ctx(&self, analyzer: &'_ (impl GraphLike + Search)) -> ContextNode {
        ContextNode::from(
            analyzer
                .search_for_ancestor(self.0.into(), &Edge::Context(ContextEdge::Variable))
                .into_iter()
                .take(1)
                .next()
                .expect("No associated ctx"),
        )
    }

    pub fn maybe_ctx(&self, analyzer: &'_ (impl GraphLike + Search)) -> Option<ContextNode> {
        Some(ContextNode::from(
            analyzer
                .search_for_ancestor(self.0.into(), &Edge::Context(ContextEdge::Variable))
                .into_iter()
                .take(1)
                .next()?,
        ))
    }

    pub fn update_deps(
        &mut self,
        ctx: ContextNode,
        analyzer: &mut (impl GraphLike + AnalyzerLike),
    ) {
        if let Some(mut range) = self.range(analyzer) {
            range.update_deps(ctx, analyzer);
            self.set_range_min(analyzer, range.min);
            self.set_range_max(analyzer, range.max);
        }
    }

    pub fn name(&self, analyzer: &'_ impl GraphLike) -> String {
        self.underlying(analyzer).name.clone()
    }

    pub fn display_name(&self, analyzer: &'_ impl GraphLike) -> String {
        self.underlying(analyzer).display_name.clone()
    }

    pub fn range(&self, analyzer: &'_ impl GraphLike) -> Option<SolcRange> {
        self.underlying(analyzer).ty.range(analyzer)
    }

    pub fn range_min(&self, analyzer: &'_ impl GraphLike) -> Option<Elem<Concrete>> {
        Some(self.range(analyzer)?.range_min())
    }

    pub fn range_max(&self, analyzer: &'_ impl GraphLike) -> Option<Elem<Concrete>> {
        Some(self.range(analyzer)?.range_max())
    }

    pub fn evaled_range_min(&self, analyzer: &'_ impl GraphLike) -> Option<Elem<Concrete>> {
        Some(self.range(analyzer)?.evaled_range_min(analyzer))
    }

    pub fn evaled_range_max(&self, analyzer: &'_ impl GraphLike) -> Option<Elem<Concrete>> {
        Some(self.range(analyzer)?.evaled_range_max(analyzer))
    }

    pub fn is_const(&self, analyzer: &impl GraphLike) -> bool {
        let underlying = self.underlying(analyzer);
        underlying.storage.is_none() && underlying.ty.is_const(analyzer)
    }

    pub fn is_symbolic(&self, analyzer: &impl GraphLike) -> bool {
        self.underlying(analyzer).is_symbolic
    }

    pub fn is_tmp(&self, analyzer: &impl GraphLike) -> bool {
        let underlying = self.underlying(analyzer);

        // println!("is tmp: {}, {}", underlying.display_name, is);
        underlying.is_tmp()
    }

    pub fn is_return_node(&self, analyzer: &impl GraphLike) -> bool {
        if let Some(ctx) = self.maybe_ctx(analyzer) {
            return ctx
                .underlying(analyzer)
                .ret
                .iter()
                .any(|(_, node)| node.name(analyzer) == self.name(analyzer));
        }
        false
    }

    pub fn is_return_node_in_any(&self, ctxs: &[ContextNode], analyzer: &impl GraphLike) -> bool {
        ctxs.iter().any(|ctx| {
            ctx.underlying(analyzer)
                .ret
                .iter()
                .any(|(_, node)| node.name(analyzer) == self.name(analyzer))
        })
    }

    pub fn tmp_of(&self, analyzer: &impl GraphLike) -> Option<TmpConstruction> {
        self.underlying(analyzer).tmp_of()
    }

    pub fn is_len_var(&self, analyzer: &impl GraphLike) -> bool {
        self.name(analyzer).ends_with(".length")
            && analyzer
                .search_for_ancestor(
                    self.first_version(analyzer).into(),
                    &Edge::Context(ContextEdge::AttrAccess),
                )
                .is_some()
    }

    pub fn is_array_index_access(&self, analyzer: &impl GraphLike) -> bool {
        analyzer
            .search_for_ancestor(
                self.first_version(analyzer).into(),
                &Edge::Context(ContextEdge::IndexAccess),
            )
            .is_some()
    }

    pub fn len_var_to_array(&self, analyzer: &impl GraphLike) -> Option<ContextVarNode> {
        if self.name(analyzer).ends_with(".length") {
            let arr = analyzer.search_for_ancestor(
                self.first_version(analyzer).into(),
                &Edge::Context(ContextEdge::AttrAccess),
            )?;
            Some(ContextVarNode::from(arr).latest_version(analyzer))
        } else {
            None
        }
    }

    pub fn index_to_array(&self, analyzer: &impl GraphLike) -> Option<ContextVarNode> {
        let arr = analyzer.search_for_ancestor(
            self.first_version(analyzer).into(),
            &Edge::Context(ContextEdge::IndexAccess),
        )?;
        Some(ContextVarNode::from(arr).latest_version(analyzer))
    }

    pub fn index_access_to_index(&self, analyzer: &impl GraphLike) -> Option<ContextVarNode> {
        let set = analyzer.search_children(
            self.first_version(analyzer).into(),
            &Edge::Context(ContextEdge::Index),
        );
        let index = set.first()?;
        Some(ContextVarNode::from(*index))
    }

    pub fn as_range_elem(&self, analyzer: &impl GraphLike, loc: Loc) -> Elem<Concrete> {
        match self.underlying(analyzer).ty {
            VarType::Concrete(c) => Elem::Concrete(RangeConcrete {
                val: c.underlying(analyzer).clone(),
                loc,
            }),
            _ => Elem::Dynamic(Dynamic {
                idx: self.0.into(),
                loc,
            }),
        }
    }

    pub fn set_range_min(
        &self,
        analyzer: &mut (impl GraphLike + AnalyzerLike),
        new_min: Elem<Concrete>,
    ) {
        if self.is_concrete(analyzer) {
            let mut new_ty = self.ty(analyzer).clone();
            new_ty.concrete_to_builtin(analyzer);
            self.underlying_mut(analyzer).ty = new_ty;
            self.set_range_min(analyzer, new_min);
        } else {
            let fallback = self.underlying(analyzer).fallback_range(analyzer);
            self.underlying_mut(analyzer)
                .set_range_min(new_min, fallback);
        }
    }

    pub fn set_range_max(
        &self,
        analyzer: &mut (impl GraphLike + AnalyzerLike),
        new_max: Elem<Concrete>,
    ) {
        if self.is_concrete(analyzer) {
            let mut new_ty = self.ty(analyzer).clone();
            new_ty.concrete_to_builtin(analyzer);
            self.underlying_mut(analyzer).ty = new_ty;
            self.set_range_max(analyzer, new_max);
        } else {
            let fallback = self.underlying(analyzer).fallback_range(analyzer);
            self.underlying_mut(analyzer)
                .set_range_max(new_max, fallback)
        }
    }

    pub fn set_range_exclusions(
        &self,
        analyzer: &mut impl GraphLike,
        new_exclusions: Vec<Elem<Concrete>>,
    ) {
        let fallback = self.underlying(analyzer).fallback_range(analyzer);
        self.underlying_mut(analyzer)
            .set_range_exclusions(new_exclusions, fallback);
    }

    pub fn try_set_range_min(
        &self,
        analyzer: &mut (impl GraphLike + AnalyzerLike),
        new_min: Elem<Concrete>,
    ) -> bool {
        if self.is_concrete(analyzer) {
            let mut new_ty = self.ty(analyzer).clone();
            new_ty.concrete_to_builtin(analyzer);
            self.underlying_mut(analyzer).ty = new_ty;
            self.try_set_range_min(analyzer, new_min)
        } else {
            let fallback = self.underlying(analyzer).fallback_range(analyzer);
            self.underlying_mut(analyzer)
                .try_set_range_min(new_min, fallback)
        }
    }

    pub fn try_set_range_max(
        &self,
        analyzer: &mut (impl GraphLike + AnalyzerLike),
        new_max: Elem<Concrete>,
    ) -> bool {
        if self.is_concrete(analyzer) {
            let mut new_ty = self.ty(analyzer).clone();
            new_ty.concrete_to_builtin(analyzer);
            self.underlying_mut(analyzer).ty = new_ty;
            self.try_set_range_max(analyzer, new_max)
        } else {
            let fallback = self.underlying(analyzer).fallback_range(analyzer);
            self.underlying_mut(analyzer)
                .try_set_range_max(new_max, fallback)
        }
    }

    pub fn try_set_range_exclusions(
        &self,
        analyzer: &mut impl GraphLike,
        new_exclusions: Vec<Elem<Concrete>>,
    ) -> bool {
        let fallback = self.underlying(analyzer).fallback_range(analyzer);
        self.underlying_mut(analyzer)
            .try_set_range_exclusions(new_exclusions, fallback)
    }

    pub fn latest_version(&self, analyzer: &'_ impl GraphLike) -> Self {
        let mut latest = *self;
        while let Some(next) = latest.next_version(analyzer) {
            latest = next;
        }
        latest
    }

    pub fn latest_version_less_than(&self, idx: NodeIdx, analyzer: &'_ impl GraphLike) -> Self {
        let mut latest = *self;
        while let Some(next) = latest.next_version(analyzer) {
            if next.0 <= idx.index() {
                latest = next;
            } else {
                break;
            }
        }
        latest
    }

    pub fn latest_version_in_ctx(&self, ctx: ContextNode, analyzer: &'_ impl GraphLike) -> Self {
        if let Some(cvar) = ctx.var_by_name(analyzer, &self.name(analyzer)) {
            cvar.latest_version(analyzer)
        } else {
            *self
        }
    }

    pub fn latest_version_in_ctx_less_than(
        &self,
        idx: NodeIdx,
        ctx: ContextNode,
        analyzer: &'_ impl GraphLike,
    ) -> Self {
        if let Some(cvar) = ctx.var_by_name(analyzer, &self.name(analyzer)) {
            cvar.latest_version_less_than(idx, analyzer)
        } else {
            *self
        }
    }

    pub fn first_version(&self, analyzer: &'_ impl GraphLike) -> Self {
        let mut earlier = *self;
        while let Some(prev) = earlier.previous_version(analyzer) {
            earlier = prev;
        }
        earlier
    }

    pub fn num_versions(&self, analyzer: &'_ impl GraphLike) -> usize {
        let mut count = 1;
        let mut earlier = self.latest_version(analyzer);
        while let Some(prev) = earlier.previous_version(analyzer) {
            earlier = prev;
            count += 1;
        }
        count
    }

    pub fn next_version(&self, analyzer: &'_ impl GraphLike) -> Option<Self> {
        analyzer
            .graph()
            .edges_directed(self.0.into(), Direction::Incoming)
            .filter(|edge| Edge::Context(ContextEdge::Prev) == *edge.weight())
            .map(|edge| ContextVarNode::from(edge.source()))
            .take(1)
            .next()
    }

    pub fn previous_version(&self, analyzer: &'_ impl GraphLike) -> Option<Self> {
        analyzer
            .graph()
            .edges_directed(self.0.into(), Direction::Outgoing)
            .filter(|edge| Edge::Context(ContextEdge::Prev) == *edge.weight())
            .map(|edge| ContextVarNode::from(edge.target()))
            .take(1)
            .next()
    }

    pub fn range_deps(&self, analyzer: &impl GraphLike) -> Vec<Self> {
        if let Some(range) = self.range(analyzer) {
            range.dependent_on()
        } else {
            vec![]
        }
    }

    pub fn dependent_on(&self, analyzer: &impl GraphLike, return_self: bool) -> Vec<Self> {
        let underlying = self.underlying(analyzer);
        if let Some(tmp) = underlying.tmp_of() {
            let mut nodes = tmp.lhs.dependent_on(analyzer, true);
            if let Some(rhs) = tmp.rhs {
                nodes.extend(rhs.dependent_on(analyzer, true));
            }
            nodes
        } else if return_self {
            vec![*self]
        } else {
            vec![]
        }
    }

    pub fn is_concrete(&self, analyzer: &impl GraphLike) -> bool {
        matches!(self.underlying(analyzer).ty, VarType::Concrete(_))
    }

    pub fn as_concrete(&self, analyzer: &impl GraphLike) -> Concrete {
        match &self.underlying(analyzer).ty {
            VarType::Concrete(c) => c.underlying(analyzer).clone(),
            e => panic!("Was not concrete: {e:?}"),
        }
    }

    pub fn as_cast_tmp(
        &self,
        loc: Loc,
        ctx: ContextNode,
        cast_ty: Builtin,
        analyzer: &mut (impl GraphLike + AnalyzerLike),
    ) -> Self {
        let new_underlying = self
            .underlying(analyzer)
            .clone()
            .as_cast_tmp(loc, ctx, cast_ty, analyzer);
        analyzer.add_node(Node::ContextVar(new_underlying)).into()
    }

    pub fn ty_eq(&self, other: &Self, analyzer: &mut (impl GraphLike + AnalyzerLike)) -> bool {
        self.ty(analyzer).ty_eq(other.ty(analyzer), analyzer)
    }

    pub fn cast_from(&self, other: &Self, analyzer: &mut (impl GraphLike + AnalyzerLike)) {
        let to_ty = other.ty(analyzer).clone();
        self.cast_from_ty(to_ty, analyzer);
    }

<<<<<<< HEAD
    pub fn literal_cast_from(
        &self,
        other: &Self,
        analyzer: &mut (impl GraphLike + AnalyzerLike),
    ) {
        let to_ty = other.ty(analyzer).clone();
        self.literal_cast_from_ty(to_ty, analyzer);
    }

    pub fn cast_from_ty(
        &self,
        to_ty: VarType,
        analyzer: &mut (impl GraphLike + AnalyzerLike),
    ) {
=======
    pub fn cast_from_ty(&self, to_ty: VarType, analyzer: &mut (impl GraphLike + AnalyzerLike)) {
>>>>>>> cdf0d27e
        let from_ty = self.ty(analyzer).clone();
        if !from_ty.ty_eq(&to_ty, analyzer) {
            if let Some(new_ty) = from_ty.try_cast(&to_ty, analyzer) {
                self.underlying_mut(analyzer).ty = new_ty;
            }
            if let (Some(r), Some(r2)) = (self.range(analyzer), to_ty.range(analyzer)) {
                let min = r.min.cast(r2.min);
                let max = r.max.cast(r2.max);
                self.set_range_min(analyzer, min);
                self.set_range_max(analyzer, max);
            }
        }

        if let (VarType::Concrete(_), VarType::Concrete(cnode)) = (self.ty(analyzer), to_ty) {
            // update name
            let display_name = cnode.underlying(analyzer).as_string();
            self.underlying_mut(analyzer).display_name = display_name;
        }
    }

<<<<<<< HEAD
    pub fn literal_cast_from_ty(
        &self,
        to_ty: VarType,
        analyzer: &mut (impl GraphLike + AnalyzerLike),
    ) {
        let from_ty = self.ty(analyzer).clone();
        if !from_ty.ty_eq(&to_ty, analyzer) {
            if let Some(new_ty) = from_ty.try_literal_cast(&to_ty, analyzer) {
                self.underlying_mut(analyzer).ty = new_ty;
            }
            // we dont need to update the ranges because a literal by definition is concrete
        }

        if let (VarType::Concrete(_), VarType::Concrete(cnode)) = (self.ty(analyzer), to_ty) {
            // update name
            let display_name = cnode.underlying(analyzer).as_string();
            self.underlying_mut(analyzer).display_name = display_name;
        }
    }

    pub fn try_increase_size(
        &self,
        analyzer: &mut (impl GraphLike + AnalyzerLike),
    ) {
=======
    pub fn try_increase_size(&self, analyzer: &mut (impl GraphLike + AnalyzerLike)) {
>>>>>>> cdf0d27e
        let from_ty = self.ty(analyzer).clone();
        self.cast_from_ty(from_ty.max_size(analyzer), analyzer);
    }

    pub fn is_int(&self, analyzer: &impl GraphLike) -> bool {
        self.underlying(analyzer).ty.is_int(analyzer)
    }
}

#[derive(Debug, Clone, PartialEq, Eq)]
pub struct ContextVar {
    pub loc: Option<Loc>,
    pub name: String,
    pub display_name: String,
    pub storage: Option<StorageLocation>,
    pub is_tmp: bool,
    pub tmp_of: Option<TmpConstruction>,
    pub is_symbolic: bool,
    pub ty: VarType,
}

#[derive(Debug, Copy, Clone, PartialEq, Eq)]
pub struct TmpConstruction {
    pub lhs: ContextVarNode,
    pub op: RangeOp,
    pub rhs: Option<ContextVarNode>,
}

impl TmpConstruction {
    pub fn new(lhs: ContextVarNode, op: RangeOp, rhs: Option<ContextVarNode>) -> Self {
        Self { lhs, op, rhs }
    }
}

impl ContextVar {
    pub fn is_tmp(&self) -> bool {
        self.is_tmp || self.tmp_of.is_some()
    }

    pub fn tmp_of(&self) -> Option<TmpConstruction> {
        self.tmp_of
    }

    pub fn new_from_concrete(
        loc: Loc,
        concrete_node: ConcreteNode,
        analyzer: &impl GraphLike,
    ) -> Self {
        ContextVar {
            loc: Some(loc),
            name: concrete_node.underlying(analyzer).as_string(),
            display_name: concrete_node.underlying(analyzer).as_string(),
            storage: None,
            is_tmp: true,
            tmp_of: None,
            is_symbolic: false,
            ty: VarType::Concrete(concrete_node),
        }
    }

    pub fn as_cast_tmp(
        &self,
        loc: Loc,
        ctx: ContextNode,
        cast_ty: Builtin,
        analyzer: &mut (impl GraphLike + AnalyzerLike),
    ) -> Self {
        let mut new_tmp = self.clone();
        new_tmp.loc = Some(loc);
        new_tmp.is_tmp = true;
        new_tmp.name = format!(
            "tmp{}_{}({}({}))",
            self.name,
            ctx.new_tmp(analyzer),
            cast_ty.as_string(analyzer),
            self.name
        );
        new_tmp
    }

    pub fn new_from_contract(
        loc: Loc,
        contract_node: ContractNode,
        analyzer: &impl GraphLike,
    ) -> Self {
        ContextVar {
            loc: Some(loc),
            name: contract_node.name(analyzer),
            display_name: contract_node.name(analyzer),
            storage: None,
            is_tmp: false,
            tmp_of: None,
            is_symbolic: true,
            ty: VarType::User(TypeNode::Contract(contract_node)),
        }
    }

    pub fn new_from_builtin(loc: Loc, bn_node: BuiltInNode, analyzer: &impl GraphLike) -> Self {
        ContextVar {
            loc: Some(loc),
            name: bn_node.underlying(analyzer).as_string(analyzer),
            display_name: bn_node.underlying(analyzer).as_string(analyzer),
            storage: None,
            is_tmp: true,
            tmp_of: None,
            is_symbolic: false,
            ty: VarType::try_from_idx(analyzer, bn_node.into()).unwrap(),
        }
    }

    pub fn fallback_range(&self, analyzer: &impl GraphLike) -> Option<SolcRange> {
        match &self.ty {
            VarType::BuiltIn(bn, ref maybe_range) => {
                if let Some(range) = maybe_range {
                    Some(range.clone())
                } else {
                    let underlying = bn.underlying(analyzer);
                    SolcRange::try_from_builtin(underlying)
                }
            }
            VarType::Concrete(cn) => SolcRange::from(cn.underlying(analyzer).clone()),
            _ => None,
        }
    }

    pub fn set_range_min(&mut self, new_min: Elem<Concrete>, fallback_range: Option<SolcRange>) {
        match &mut self.ty {
            VarType::BuiltIn(_, ref mut maybe_range) => {
                if let Some(range) = maybe_range {
                    range.set_range_min(new_min);
                } else {
                    let mut fr = fallback_range.expect("No range and no fallback_range");
                    fr.set_range_min(new_min);
                    *maybe_range = Some(fr);
                }
            }
            VarType::Concrete(_) => {}
            e => panic!("wasnt builtin: {:?}", e),
        }
    }

    pub fn try_set_range_min(
        &mut self,
        new_min: Elem<Concrete>,
        fallback_range: Option<SolcRange>,
    ) -> bool {
        match &mut self.ty {
            VarType::BuiltIn(_, ref mut maybe_range) => {
                if let Some(range) = maybe_range {
                    range.set_range_min(new_min);
                    true
                } else {
                    let mut fr = fallback_range.expect("No range and no fallback_range");
                    fr.set_range_min(new_min);
                    *maybe_range = Some(fr);
                    true
                }
            }
            VarType::Concrete(_) => true,
            _ => false,
        }
    }

    pub fn set_range_max(&mut self, new_max: Elem<Concrete>, fallback_range: Option<SolcRange>) {
        match &mut self.ty {
            VarType::BuiltIn(_, ref mut maybe_range) => {
                if let Some(range) = maybe_range {
                    range.set_range_max(new_max);
                } else {
                    let mut fr = fallback_range.expect("No range and no fallback_range");
                    fr.set_range_max(new_max);
                    *maybe_range = Some(fr);
                }
            }
            VarType::Concrete(_) => {}
            e => panic!("wasnt builtin or concrete: {:?}", e),
        }
    }

    pub fn set_range_exclusions(
        &mut self,
        new_exclusions: Vec<Elem<Concrete>>,
        fallback_range: Option<SolcRange>,
    ) {
        match &mut self.ty {
            VarType::BuiltIn(_, ref mut maybe_range) => {
                if let Some(range) = maybe_range {
                    range.set_range_exclusions(new_exclusions);
                } else {
                    let mut fr = fallback_range.expect("No range and no fallback_range");
                    fr.set_range_exclusions(new_exclusions);
                    *maybe_range = Some(fr);
                }
            }
            VarType::Concrete(_) => {}
            e => panic!("wasnt builtin or concrete: {:?}", e),
        }
    }

    pub fn try_set_range_max(
        &mut self,
        new_max: Elem<Concrete>,
        fallback_range: Option<SolcRange>,
    ) -> bool {
        match &mut self.ty {
            VarType::BuiltIn(_bn, ref mut maybe_range) => {
                if let Some(range) = maybe_range {
                    range.set_range_max(new_max);
                    true
                } else {
                    let mut fr = fallback_range.expect("No range and no fallback_range");
                    fr.set_range_max(new_max);
                    *maybe_range = Some(fr);
                    true
                }
            }
            VarType::Concrete(_) => true,
            _ => false,
        }
    }

    pub fn try_set_range_exclusions(
        &mut self,
        new_exclusions: Vec<Elem<Concrete>>,
        fallback_range: Option<SolcRange>,
    ) -> bool {
        match &mut self.ty {
            VarType::BuiltIn(_bn, ref mut maybe_range) => {
                if let Some(range) = maybe_range {
                    range.set_range_exclusions(new_exclusions);
                    true
                } else {
                    let mut fr = fallback_range.expect("No range and no fallback_range");
                    fr.set_range_exclusions(new_exclusions);
                    *maybe_range = Some(fr);
                    true
                }
            }
            VarType::Concrete(_) => true,
            _ => false,
        }
    }

    pub fn maybe_from_user_ty(
        analyzer: &impl GraphLike,
        loc: Loc,
        node_idx: NodeIdx,
    ) -> Option<Self> {
        if let Some(ty) = VarType::try_from_idx(analyzer, node_idx) {
            let (name, storage) = match analyzer.node(node_idx) {
                Node::Contract(c) => {
                    let name = c.name.clone().expect("Contract had no name").name;
                    (name, None)
                }
                Node::Function(f) => {
                    let name = f.name.clone().expect("Function had no name").name;
                    (name, None)
                }
                Node::Struct(s) => {
                    let name = s.name.clone().expect("Struct had no name").name;
                    (name, None)
                }
                Node::Enum(e) => {
                    let name = e.name.clone().expect("Enum had no name").name;
                    (name, None)
                }
                Node::Var(var) => {
                    let name = var.name.clone().expect("Variable had no name").name;
                    let storage = if var.in_contract {
                        if !var.attrs.iter().any(|attr| {
                            matches!(attr, solang_parser::pt::VariableAttribute::Constant(_))
                        }) {
                            Some(StorageLocation::Storage(var.loc))
                        } else {
                            None
                        }
                    } else {
                        None
                    };
                    (name, storage)
                }
                Node::Ty(ty) => {
                    let name = &ty.name.name;
                    (name.clone(), None)
                }
                _ => return None,
            };

            Some(ContextVar {
                loc: Some(loc),
                name: name.clone(),
                display_name: name,
                storage,
                is_tmp: false,
                tmp_of: None,
                is_symbolic: true,
                ty,
            })
        } else {
            None
        }
    }

    pub fn maybe_new_from_field(
        analyzer: &impl GraphLike,
        loc: Loc,
        parent_var: &ContextVar,
        field: Field,
    ) -> Option<Self> {
        if let Some(ty) = VarType::try_from_idx(analyzer, field.ty) {
            Some(ContextVar {
                loc: Some(loc),
                name: parent_var.name.clone()
                    + "."
                    + &field.name.clone().expect("Field had no name").name,
                display_name: parent_var.name.clone()
                    + "."
                    + &field.name.expect("Field had no name").name,
                storage: parent_var.storage.clone(),
                is_tmp: false,
                tmp_of: None,
                is_symbolic: true,
                ty,
            })
        } else {
            None
        }
    }

    pub fn new_from_index(
        analyzer: &mut (impl GraphLike + AnalyzerLike),
        loc: Loc,
        parent_name: String,
        parent_display_name: String,
        parent_storage: StorageLocation,
        parent_var: &BuiltInNode,
        index: ContextVarNode,
    ) -> Self {
        ContextVar {
            loc: Some(loc),
            name: parent_name + "[" + &index.name(analyzer) + "]",
            display_name: parent_display_name + "[" + &index.display_name(analyzer) + "]",
            storage: Some(parent_storage),
            is_tmp: false,
            tmp_of: None,
            is_symbolic: index.underlying(analyzer).is_symbolic,
            ty: parent_var.array_underlying_ty(analyzer),
        }
    }

    pub fn new_from_func(analyzer: &impl GraphLike, func: FunctionNode) -> Self {
        ContextVar {
            loc: Some(func.underlying(analyzer).loc),
            name: func.name(analyzer),
            display_name: func.name(analyzer),
            storage: None,
            is_tmp: false,
            tmp_of: None,
            is_symbolic: false,
            ty: VarType::User(TypeNode::Func(func)),
        }
    }

    pub fn maybe_new_from_func_param(
        analyzer: &impl GraphLike,
        param: FunctionParam,
    ) -> Option<Self> {
        if let Some(name) = param.name {
            if let Some(ty) = VarType::try_from_idx(analyzer, param.ty) {
                Some(ContextVar {
                    loc: Some(param.loc),
                    name: name.name.clone(),
                    display_name: name.name,
                    storage: param.storage,
                    is_tmp: false,
                    tmp_of: None,
                    is_symbolic: true,
                    ty,
                })
            } else {
                None
            }
        } else {
            None
        }
    }

    pub fn maybe_new_from_func_ret(analyzer: &impl GraphLike, ret: FunctionReturn) -> Option<Self> {
        if let Some(name) = ret.name {
            if let Some(ty) = VarType::try_from_idx(analyzer, ret.ty) {
                Some(ContextVar {
                    loc: Some(ret.loc),
                    name: name.name.clone(),
                    display_name: name.name,
                    storage: ret.storage,
                    is_tmp: false,
                    tmp_of: None,
                    is_symbolic: true,
                    ty,
                })
            } else {
                None
            }
        } else {
            None
        }
    }
}<|MERGE_RESOLUTION|>--- conflicted
+++ resolved
@@ -491,7 +491,6 @@
         self.cast_from_ty(to_ty, analyzer);
     }
 
-<<<<<<< HEAD
     pub fn literal_cast_from(
         &self,
         other: &Self,
@@ -506,9 +505,6 @@
         to_ty: VarType,
         analyzer: &mut (impl GraphLike + AnalyzerLike),
     ) {
-=======
-    pub fn cast_from_ty(&self, to_ty: VarType, analyzer: &mut (impl GraphLike + AnalyzerLike)) {
->>>>>>> cdf0d27e
         let from_ty = self.ty(analyzer).clone();
         if !from_ty.ty_eq(&to_ty, analyzer) {
             if let Some(new_ty) = from_ty.try_cast(&to_ty, analyzer) {
@@ -529,7 +525,6 @@
         }
     }
 
-<<<<<<< HEAD
     pub fn literal_cast_from_ty(
         &self,
         to_ty: VarType,
@@ -554,9 +549,6 @@
         &self,
         analyzer: &mut (impl GraphLike + AnalyzerLike),
     ) {
-=======
-    pub fn try_increase_size(&self, analyzer: &mut (impl GraphLike + AnalyzerLike)) {
->>>>>>> cdf0d27e
         let from_ty = self.ty(analyzer).clone();
         self.cast_from_ty(from_ty.max_size(analyzer), analyzer);
     }
